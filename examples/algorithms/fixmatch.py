--- conflicted
+++ resolved
@@ -104,17 +104,11 @@
         # Labeled loss
         labeled_loss = self.loss.compute(results['y_pred'], results['y_true'], return_dict=False)
         # Pseudolabeled loss
-        if 'unlabeled_weak_y_pseudo' in results: 
-<<<<<<< HEAD
-            unlabeled_loss = self.loss.compute(results['unlabeled_strong_y_pred'], results['unlabeled_weak_y_pseudo'], return_dict=False)
-        else:
-            unlabeled_loss = 0
-=======
+        if 'unlabeled_weak_y_pseudo' in results:
             mask = results['unlabeled_mask']
             unlabeled_loss = self.loss.compute(
                 results['unlabeled_strong_y_pred'][mask], 
                 results['unlabeled_weak_y_pseudo'][mask], 
                 return_dict=False)
         else: unlabeled_loss = 0
->>>>>>> d1d8bd80
         return labeled_loss + self.fixmatch_lambda * unlabeled_loss 