--- conflicted
+++ resolved
@@ -6,12 +6,8 @@
 from algorithms.groupDRO import GroupDRO
 from algorithms.deepCORAL import DeepCORAL
 from algorithms.IRM import IRM
-<<<<<<< HEAD
 from algorithms.fixmatch import FixMatch
 from algorithms.pseudolabel import PseudoLabel
-=======
-from algorithms.noisy_student import NoisyStudent
->>>>>>> 12a36523
 from configs.supported import algo_log_metrics, losses
 
 def initialize_algorithm(config, datasets, train_grouper, unlabeled_dataset=None):
@@ -87,7 +83,6 @@
             n_domains = domain_idx,
             group_ids_to_domains=group_ids_to_domains,
         )
-<<<<<<< HEAD
     elif config.algorithm == 'FixMatch':
         algorithm = FixMatch(
             config=config,
@@ -98,10 +93,6 @@
             n_train_steps=n_train_steps)
     elif config.algorithm == 'PseudoLabel':
         algorithm = PseudoLabel(
-=======
-    elif config.algorithm=='noisy_student':
-        algorithm = NoisyStudent(
->>>>>>> 12a36523
             config=config,
             d_out=d_out,
             grouper=train_grouper,
