--- conflicted
+++ resolved
@@ -53,12 +53,9 @@
         'eval_loader': 'standard',
         'self_training_lambda': 1,
         'self_training_threshold': 0.7,
-<<<<<<< HEAD
-        'pseudolabel_T2': 0.4
-=======
+        'pseudolabel_T2': 0.4,
         'randaugment_n': 2,
         'additional_train_transform': 'randaugment',     # Apply strong augmentation to labeled examples
->>>>>>> 855d3338
     },
     'NoisyStudent': {
         'train_loader': 'standard',
