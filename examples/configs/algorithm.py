algorithm_defaults = {
    'ERM': {
        'train_loader': 'standard',
        'uniform_over_groups': False,
        'eval_loader': 'standard',
    },
    'groupDRO': {
        'train_loader': 'standard',
        'uniform_over_groups': True,
        'distinct_groups': True,
        'eval_loader': 'standard',
        'group_dro_step_size': 0.01,
    },
    'deepCORAL': {
        'train_loader': 'group',
        'uniform_over_groups': True,
        'distinct_groups': True,
        'eval_loader': 'standard',
        'coral_penalty_weight': 1.,
    },
    'IRM': {
        'train_loader': 'group',
        'uniform_over_groups': True,
        'distinct_groups': True,
        'eval_loader': 'standard',
        'irm_lambda': 100.,
        'irm_penalty_anneal_iters': 500,
    },
    'DANN': {
        'train_loader': 'group',
        'uniform_over_groups': True,
        'distinct_groups': True,
        'eval_loader': 'standard',
    },
<<<<<<< HEAD
    'FixMatch': {
        'train_loader': 'standard',
        'uniform_over_groups': False,
        'eval_loader': 'standard',
        'self_training_lambda': 1,
        'self_training_threshold': 0.7,
        'randaugment_n': 2,
        'randaugment_m': 10,
    },
    'PseudoLabel': {
        'train_loader': 'standard',
        'uniform_over_groups': False,
        'eval_loader': 'standard',
        'self_training_lambda': 1,
        'self_training_threshold': 0.7,
=======
    'noisy_student': {
        'train_loader': 'standard',
        'uniform_over_groups': False,
        'eval_loader': 'standard',
        'dropout_rate': 0.5,
        # 'batch_size': 128,
        # 'unlabeled_batch_size': 5 * 128,
        # 'model': 'efficientnet-b0'
>>>>>>> 12a36523
    }
}<|MERGE_RESOLUTION|>--- conflicted
+++ resolved
@@ -32,7 +32,6 @@
         'distinct_groups': True,
         'eval_loader': 'standard',
     },
-<<<<<<< HEAD
     'FixMatch': {
         'train_loader': 'standard',
         'uniform_over_groups': False,
@@ -48,15 +47,11 @@
         'eval_loader': 'standard',
         'self_training_lambda': 1,
         'self_training_threshold': 0.7,
-=======
+    },
     'noisy_student': {
         'train_loader': 'standard',
         'uniform_over_groups': False,
         'eval_loader': 'standard',
         'dropout_rate': 0.5,
-        # 'batch_size': 128,
-        # 'unlabeled_batch_size': 5 * 128,
-        # 'model': 'efficientnet-b0'
->>>>>>> 12a36523
     }
 }