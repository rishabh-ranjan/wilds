# metrics
from wilds.common.metrics.all_metrics import Accuracy, MultiTaskAccuracy, MSE, multiclass_logits_to_pred, binary_logits_to_pred

algo_log_metrics = {
    'accuracy': Accuracy(prediction_fn=multiclass_logits_to_pred),
    'mse': MSE(),
    'multitask_accuracy': MultiTaskAccuracy(prediction_fn=multiclass_logits_to_pred),
    'multitask_binary_accuracy': MultiTaskAccuracy(prediction_fn=binary_logits_to_pred),
    None: None,
}

process_outputs_functions = {
    'binary_logits_to_pred': binary_logits_to_pred,
    'multiclass_logits_to_pred': multiclass_logits_to_pred,
    None: None,
}

<<<<<<< HEAD
# see initialize_*() functions for correspondence
transforms = ['bert', 'image_base', 'image_resize_and_center_crop', 'poverty', 'rxrx1']
models = ['resnet18_ms', 'resnet50', 'resnet34', 'resnet18', 'wideresnet50',
=======
# See models/initializer.py
models = ['resnet18_ms', 'resnet50', 'resnet34', 'wideresnet50',
>>>>>>> 0d45610a
         'densenet121', 'bert-base-uncased', 'distilbert-base-uncased',
         'gin-virtual', 'logistic_regression', 'code-gpt-py',
         'fasterrcnn']

# See algorithms/initializer.py
algorithms = ['ERM', 'groupDRO', 'deepCORAL', 'IRM']

# See optimizer.py
optimizers = ['SGD', 'Adam', 'AdamW']
<<<<<<< HEAD
schedulers = ['linear_schedule_with_warmup', 'cosine_schedule_with_warmup', 'ReduceLROnPlateau', 'StepLR']
=======

# See scheduler.py
schedulers = ['linear_schedule_with_warmup', 'ReduceLROnPlateau', 'StepLR']

# See transforms.py
transforms = ['bert', 'image_base', 'image_resize_and_center_crop', 'poverty_train']

# See losses.py
losses = ['cross_entropy', 'lm_cross_entropy', 'MSE', 'multitask_bce', 'fasterrcnn_criterion']
>>>>>>> 0d45610a
<|MERGE_RESOLUTION|>--- conflicted
+++ resolved
@@ -15,14 +15,9 @@
     None: None,
 }
 
-<<<<<<< HEAD
-# see initialize_*() functions for correspondence
+# See models/initializer.py
 transforms = ['bert', 'image_base', 'image_resize_and_center_crop', 'poverty', 'rxrx1']
 models = ['resnet18_ms', 'resnet50', 'resnet34', 'resnet18', 'wideresnet50',
-=======
-# See models/initializer.py
-models = ['resnet18_ms', 'resnet50', 'resnet34', 'wideresnet50',
->>>>>>> 0d45610a
          'densenet121', 'bert-base-uncased', 'distilbert-base-uncased',
          'gin-virtual', 'logistic_regression', 'code-gpt-py',
          'fasterrcnn']
@@ -32,16 +27,12 @@
 
 # See optimizer.py
 optimizers = ['SGD', 'Adam', 'AdamW']
-<<<<<<< HEAD
-schedulers = ['linear_schedule_with_warmup', 'cosine_schedule_with_warmup', 'ReduceLROnPlateau', 'StepLR']
-=======
 
 # See scheduler.py
-schedulers = ['linear_schedule_with_warmup', 'ReduceLROnPlateau', 'StepLR']
+schedulers = ['linear_schedule_with_warmup', 'cosine_schedule_with_warmup', 'ReduceLROnPlateau', 'StepLR']
 
 # See transforms.py
 transforms = ['bert', 'image_base', 'image_resize_and_center_crop', 'poverty_train']
 
 # See losses.py
-losses = ['cross_entropy', 'lm_cross_entropy', 'MSE', 'multitask_bce', 'fasterrcnn_criterion']
->>>>>>> 0d45610a
+losses = ['cross_entropy', 'lm_cross_entropy', 'MSE', 'multitask_bce', 'fasterrcnn_criterion']