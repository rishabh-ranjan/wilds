--- conflicted
+++ resolved
@@ -1,44 +1,10 @@
 import torch.nn as nn
 import torch
 import sys, os
-<<<<<<< HEAD
 
 # metrics
 from wilds.common.metrics.loss import ElementwiseLoss, Loss, MultiTaskLoss
-from wilds.common.metrics.all_metrics import Accuracy, MultiTaskAccuracy, MSE, multiclass_logits_to_pred, binary_logits_to_pred
-=======
-# Datasets
-from wilds.datasets.amazon_dataset import AmazonDataset
-from wilds.datasets.bdd100k_dataset import BDD100KDataset
-from wilds.datasets.camelyon17_dataset import Camelyon17Dataset
-from wilds.datasets.celebA_dataset import CelebADataset
-from wilds.datasets.civilcomments_dataset import CivilCommentsDataset
-from wilds.datasets.encodetfbs_dataset import EncodeTFBSDataset
-from wilds.datasets.fmow_dataset import FMoWDataset
-from wilds.datasets.iwildcam_dataset import IWildCamDataset
-from wilds.datasets.ogbmolpcba_dataset import OGBPCBADataset
-from wilds.datasets.poverty_dataset import PovertyMapDataset
-from wilds.datasets.waterbirds_dataset import WaterbirdsDataset
-from wilds.datasets.yelp_dataset import YelpDataset
-# metrics
-from wilds.common.metrics.loss import ElementwiseLoss, Loss, MultiTaskLoss
-from wilds.common.metrics.all_metrics import Accuracy, MultiTaskAccuracy, MSE, MultiTaskAveragePrecision, MTAveragePrecision
-
-datasets = {
-    'amazon': AmazonDataset,
-    'camelyon17': Camelyon17Dataset,
-    'celebA': CelebADataset,
-    'civilcomments': CivilCommentsDataset,
-    'iwildcam': IWildCamDataset,
-    'waterbirds': WaterbirdsDataset,
-    'yelp': YelpDataset,
-    'ogb-molpcba': OGBPCBADataset,
-    'poverty': PovertyMapDataset,
-    'fmow': FMoWDataset,
-    'bdd100k': BDD100KDataset, 
-    'encode-tfbs': EncodeTFBSDataset, 
-}
->>>>>>> 1418d9de
+from wilds.common.metrics.all_metrics import Accuracy, MultiTaskAccuracy, MSE, multiclass_logits_to_pred, binary_logits_to_pred, MultiTaskAveragePrecision, MTAveragePrecision
 
 losses = {
     'cross_entropy': ElementwiseLoss(loss_fn=nn.CrossEntropyLoss(reduction='none')),
@@ -50,31 +16,23 @@
 algo_log_metrics = {
     'accuracy': Accuracy(prediction_fn=multiclass_logits_to_pred),
     'mse': MSE(),
-<<<<<<< HEAD
     'multitask_accuracy': MultiTaskAccuracy(prediction_fn=multiclass_logits_to_pred),
-    'multitask_binary_accuracy': MultiTaskAccuracy(prediction_fn=binary_logits_to_pred),
+    'multitask_binary_accuracy': MultiTaskAccuracy(prediction_fn=binary_logits_to_pred), 
+    'multitask_avgprec': MTAveragePrecision(prediction_fn=binary_logits_to_pred), 
     None: None,
 }
 
 process_outputs_functions = {
     'binary_logits_to_pred': binary_logits_to_pred,
     'multiclass_logits_to_pred': multiclass_logits_to_pred,
-=======
-    'multitask_accuracy': MultiTaskAccuracy(),
-    'multitask_avgprec': MTAveragePrecision(), 
->>>>>>> 1418d9de
     None: None,
 }
 
 # see initialize_*() functions for correspondence
 transforms = ['bert', 'image_base', 'image_resize_and_center_crop', 'poverty_train']
-<<<<<<< HEAD
 models = ['resnet18_ms', 'resnet50', 'resnet34', 'wideresnet50',
          'densenet121', 'bert-base-uncased', 'distilbert-base-uncased',
-         'gin-virtual', 'logistic_regression', 'code-gpt-py']
-=======
-models = ['resnet18_ms', 'resnet50', 'resnet34', 'wideresnet50', 'densenet121', 'bert-base-uncased', 'gin-virtual', 'logistic_regression', 'leopard']
->>>>>>> 1418d9de
+         'gin-virtual', 'logistic_regression', 'code-gpt-py', 'leopard']
 algorithms = ['ERM', 'groupDRO', 'deepCORAL', 'IRM']
 optimizers = ['SGD', 'Adam', 'AdamW']
 schedulers = ['linear_schedule_with_warmup', 'ReduceLROnPlateau', 'StepLR']