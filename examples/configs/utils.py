import copy
from configs.algorithm import algorithm_defaults
from configs.model import model_defaults
from configs.scheduler import scheduler_defaults
from configs.data_loader import loader_defaults
from configs.datasets import dataset_defaults, split_defaults

def populate_defaults(config):
    """Populates hyperparameters with defaults implied by choices
    of other hyperparameters."""

    orig_config = copy.deepcopy(config)
    assert config.dataset is not None, 'dataset must be specified'
    assert config.algorithm is not None, 'algorithm must be specified'

    # Validations
    if config.groupby_fields == ['from_source_domain']:
        if config.n_groups_per_batch is None:
            config.n_groups_per_batch = 1
        elif config.n_groups_per_batch != 1:
            raise ValueError(
                f"from_source_domain was specified for groupby_fields, but n_groups_per_batch "
                f"was {config.n_groups_per_batch}, when it should be 1."
            )

        if config.unlabeled_n_groups_per_batch is None:
            config.unlabeled_n_groups_per_batch = 1
        elif config.unlabeled_n_groups_per_batch != 1:
            raise ValueError(
                f"from_source_domain was specified for groupby_fields, but unlabeled_n_groups_per_batch "
                f"was {config.unlabeled_n_groups_per_batch}, when it should be 1."
            )

    if config.algorithm == 'DANN' and config.lr is not None:
        raise ValueError(
            "Cannot pass in a value for lr. For DANN, only dann_classifier_lr, dann_featurizer_lr "
            "and dann_discriminator_lr are valid learning rate parameters."
        )

<<<<<<< HEAD
    if config.additional_train_transform is not None:
        if config.algorithm in ["NoisyStudent", "FixMatch"]:
            raise ValueError(
                "Cannot pass in a value for additional_train_transform, NoisyStudent "
                "and FixMatch already have default transformations for the training data."
            )

=======
>>>>>>> bc6e3e84
    # implied defaults from choice of dataset
    config = populate_config(
        config,
        dataset_defaults[config.dataset]
    )

    # implied defaults from choice of split
    if config.dataset in split_defaults and config.split_scheme in split_defaults[config.dataset]:
        config = populate_config(
            config,
            split_defaults[config.dataset][config.split_scheme]
        )

    # implied defaults from choice of algorithm
    config = populate_config(
        config,
        algorithm_defaults[config.algorithm]
    )

    # implied defaults from choice of loader
    config = populate_config(
        config,
        loader_defaults
    )
    # implied defaults from choice of model
    if config.model: config = populate_config(
        config,
        model_defaults[config.model],
    )

    # implied defaults from choice of scheduler
    if config.scheduler: config = populate_config(
        config,
        scheduler_defaults[config.scheduler]
    )

    # misc implied defaults
    if config.groupby_fields is None:
        config.no_group_logging = True
    config.no_group_logging = bool(config.no_group_logging)

    # basic checks
    required_fields = [
        'split_scheme', 'train_loader', 'uniform_over_groups', 'batch_size', 'eval_loader', 'model', 'loss_function',
        'val_metric', 'val_metric_decreasing', 'n_epochs', 'optimizer', 'lr', 'weight_decay',
        ]
    for field in required_fields:
        assert getattr(config, field) is not None, f"Must manually specify {field} for this setup."

    # data loader validations
    # we only raise this error if the train_loader is standard, and
    # n_groups_per_batch or distinct_groups are
    # specified by the user (instead of populated as a default)
    if config.train_loader == 'standard':
        if orig_config.n_groups_per_batch is not None:
            raise ValueError("n_groups_per_batch cannot be specified if the data loader is 'standard'. Consider using a 'group' data loader instead.")
        if orig_config.distinct_groups is not None:
            raise ValueError("distinct_groups cannot be specified if the data loader is 'standard'. Consider using a 'group' data loader instead.")

    return config

def populate_config(config, template: dict, force_compatibility=False):
    """Populates missing (key, val) pairs in config with (key, val) in template.
    Example usage: populate config with defaults
    Args:
        - config: namespace
        - template: dict
        - force_compatibility: option to raise errors if config.key != template[key]
    """
    if template is None:
        return config

    d_config = vars(config)
    for key, val in template.items():
        if not isinstance(val, dict): # config[key] expected to be a non-index-able
            if key not in d_config or d_config[key] is None:
                d_config[key] = val
            elif d_config[key] != val and force_compatibility:
                raise ValueError(f"Argument {key} must be set to {val}")

        else: # config[key] expected to be a kwarg dict
            for kwargs_key, kwargs_val in val.items():
                if kwargs_key not in d_config[key] or d_config[key][kwargs_key] is None:
                    d_config[key][kwargs_key] = kwargs_val
                elif d_config[key][kwargs_key] != kwargs_val and force_compatibility:
                    raise ValueError(f"Argument {key}[{kwargs_key}] must be set to {val}")
    return config<|MERGE_RESOLUTION|>--- conflicted
+++ resolved
@@ -37,7 +37,6 @@
             "and dann_discriminator_lr are valid learning rate parameters."
         )
 
-<<<<<<< HEAD
     if config.additional_train_transform is not None:
         if config.algorithm in ["NoisyStudent", "FixMatch"]:
             raise ValueError(
@@ -45,8 +44,6 @@
                 "and FixMatch already have default transformations for the training data."
             )
 
-=======
->>>>>>> bc6e3e84
     # implied defaults from choice of dataset
     config = populate_config(
         config,
