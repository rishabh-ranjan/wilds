import os, csv
import time
import argparse
import pandas as pd
import torch
import torch.nn as nn
import torchvision
import sys
from collections import defaultdict

try:
    import wandb
except Exception as e:
    pass

# TODO: This is needed to test the WILDS package locally. Remove later -Tony
sys.path.insert(1, os.path.join(sys.path[0], '..'))

import wilds
from wilds.common.data_loaders import get_train_loader, get_eval_loader
from wilds.common.grouper import CombinatorialGrouper
from wilds.datasets.unlabeled.wilds_unlabeled_dataset import WILDSPseudolabeledSubset

from utils import set_seed, Logger, BatchLogger, log_config, ParseKwargs, load, initialize_wandb, log_group_data, parse_bool, get_model_prefix
from train import train, evaluate, infer_predictions
from algorithms.initializer import initialize_algorithm, infer_d_out
from transforms import initialize_transform
from models.initializer import initialize_model
from configs.utils import populate_defaults
import configs.supported as supported

import torch.multiprocessing

def main():

    ''' to see default hyperparams for each dataset/model, look at configs/ '''
    parser = argparse.ArgumentParser()

    # Required arguments
    parser.add_argument('-d', '--dataset', choices=wilds.supported_datasets, required=True)
    parser.add_argument('--algorithm', required=True, choices=supported.algorithms)
    parser.add_argument('--root_dir', required=True,
                        help='The directory where [dataset]/data can be found (or should be downloaded to, if it does not exist).')
    parser.add_argument('--pretrained_model_path', default=None, type=str, help="Specify a path to a pretrained model's weights")

    # Dataset
    parser.add_argument('--split_scheme', help='Identifies how the train/val/test split is constructed. Choices are dataset-specific.')
    parser.add_argument('--dataset_kwargs', nargs='*', action=ParseKwargs, default={})
    parser.add_argument('--download', default=False, type=parse_bool, const=True, nargs='?',
                        help='If true, tries to download the dataset if it does not exist in root_dir.')
    parser.add_argument('--frac', type=float, default=1.0,
                        help='Convenience parameter that scales all dataset splits down to the specified fraction, for development purposes. Note that this also scales the test set down, so the reported numbers are not comparable with the full test set.')
    parser.add_argument('--version', default=None, type=str)

    # Unlabeled Dataset
    parser.add_argument('--unlabeled_split', default=None, type=str, help='Unlabeled split to use')
    parser.add_argument('--unlabeled_version', default=None, type=str)

    # Loaders
    parser.add_argument('--loader_kwargs', nargs='*', action=ParseKwargs, default={})
    parser.add_argument('--train_loader', choices=['standard', 'group'])
    parser.add_argument('--uniform_over_groups', type=parse_bool, const=True, nargs='?')
    parser.add_argument('--distinct_groups', type=parse_bool, const=True, nargs='?')
    parser.add_argument('--n_groups_per_batch', type=int)
    parser.add_argument('--unlabeled_n_groups_per_batch', type=int)
    parser.add_argument('--batch_size', type=int)
    parser.add_argument('--unlabeled_batch_size', type=int)
    parser.add_argument('--eval_loader', choices=['standard'], default='standard')

    # Model
    parser.add_argument('--model', choices=supported.models)
    parser.add_argument('--model_kwargs', nargs='*', action=ParseKwargs, default={},
        help='keyword arguments for model initialization passed as key1=value1 key2=value2')
    parser.add_argument('--teacher_model_path', type=str, help='Path to teacher model weights. If this is defined, pseudolabels will first be computed for unlabeled data before anything else runs.')
    parser.add_argument('--dropout_rate', type=float)

    # Transforms
<<<<<<< HEAD
    parser.add_argument('--train_transform', choices=supported.transforms)
    parser.add_argument('--additional_train_transform', choices=supported.additional_transforms)
    parser.add_argument('--eval_transform', choices=supported.transforms)
=======
    parser.add_argument('--transform', choices=supported.transforms)
>>>>>>> bc6e3e84
    parser.add_argument('--target_resolution', nargs='+', type=int, help='The input resolution that images will be resized to before being passed into the model. For example, use --target_resolution 224 224 for a standard ResNet.')
    parser.add_argument('--resize_scale', type=float)
    parser.add_argument('--max_token_length', type=int)
    parser.add_argument('--randaugment_n', type=int, help='N parameter of RandAugment - the number of transformations to apply.')

    # Objective
    parser.add_argument('--loss_function', choices = supported.losses)
    parser.add_argument('--loss_kwargs', nargs='*', action=ParseKwargs, default={},
        help='keyword arguments for loss initialization passed as key1=value1 key2=value2')

    # Algorithm
    parser.add_argument('--groupby_fields', nargs='+')
    parser.add_argument('--group_dro_step_size', type=float)
    parser.add_argument('--coral_penalty_weight', type=float)
    parser.add_argument('--dann_penalty_weight', type=float)
    parser.add_argument('--dann_classifier_lr', type=float)
    parser.add_argument('--dann_featurizer_lr', type=float)
    parser.add_argument('--dann_discriminator_lr', type=float)
    parser.add_argument('--irm_lambda', type=float)
    parser.add_argument('--irm_penalty_anneal_iters', type=int)
    parser.add_argument('--self_training_lambda', type=float)
    parser.add_argument('--self_training_threshold', type=float)
    parser.add_argument('--soft_pseudolabels', default=False, type=parse_bool, const=True, nargs='?')
    parser.add_argument('--algo_log_metric')

    # Model selection
    parser.add_argument('--val_metric')
    parser.add_argument('--val_metric_decreasing', type=parse_bool, const=True, nargs='?')

    # Optimization
    parser.add_argument('--n_epochs', type=int)
    parser.add_argument('--optimizer', choices=supported.optimizers)
    parser.add_argument('--lr', type=float)
    parser.add_argument('--weight_decay', type=float)
    parser.add_argument('--max_grad_norm', type=float)
    parser.add_argument('--optimizer_kwargs', nargs='*', action=ParseKwargs, default={})

    # Scheduler
    parser.add_argument('--scheduler', choices=supported.schedulers)
    parser.add_argument('--scheduler_kwargs', nargs='*', action=ParseKwargs, default={})
    parser.add_argument('--scheduler_metric_split', choices=['train', 'val'], default='val')
    parser.add_argument('--scheduler_metric_name')

    # Evaluation
    parser.add_argument('--process_outputs_function', choices = supported.process_outputs_functions)
    parser.add_argument('--evaluate_all_splits', type=parse_bool, const=True, nargs='?', default=True)
    parser.add_argument('--eval_splits', nargs='+', default=[])
    parser.add_argument('--eval_only', type=parse_bool, const=True, nargs='?', default=False)
    parser.add_argument('--eval_epoch', default=None, type=int, help='If eval_only is set, then eval_epoch allows you to specify evaluating at a particular epoch. By default, it evaluates the best epoch by validation performance.')

    # Misc
    parser.add_argument('--device', type=int, nargs='+', default=[0])
    parser.add_argument('--seed', type=int, default=0)
    parser.add_argument('--log_dir', default='./logs')
    parser.add_argument('--log_every', default=50, type=int)
    parser.add_argument('--save_step', type=int)
    parser.add_argument('--save_best', type=parse_bool, const=True, nargs='?', default=True)
    parser.add_argument('--save_last', type=parse_bool, const=True, nargs='?', default=True)
    parser.add_argument('--save_pred', type=parse_bool, const=True, nargs='?', default=True)
    parser.add_argument('--no_group_logging', type=parse_bool, const=True, nargs='?')
    parser.add_argument('--progress_bar', type=parse_bool, const=True, nargs='?', default=False)
    parser.add_argument('--resume', type=parse_bool, const=True, nargs='?', default=False, help='Whether to resume from the most recent saved model in the current log_dir.')

    # Weights & Biases
    parser.add_argument('--use_wandb', type=parse_bool, const=True, nargs='?', default=False)
    parser.add_argument('--wandb_api_key_path', type=str,
                        help="Path to Weights & Biases API Key. If use_wandb is set to True and this argument is not specified, user will be prompted to authenticate.")
    parser.add_argument('--wandb_kwargs', nargs='*', action=ParseKwargs, default={},
                        help="Will be passed directly into wandb.init().")

    config = parser.parse_args()
    config = populate_defaults(config)

<<<<<<< HEAD
    # Set device
    if torch.cuda.is_available():
        device_count = torch.cuda.device_count()
        if len(config.device) > device_count:
            raise ValueError(f"Specified {len(config.device)} devices, but only {device_count} devices found.")

        config.use_data_parallel = len(config.device) > 1
        device_str = ",".join(map(str, config.device))
        os.environ["CUDA_VISIBLE_DEVICES"] = device_str
        config.device = torch.device("cuda")
    else:
        config.use_data_parallel = False
        config.device = torch.device("cpu")
=======
    # For the GlobalWheat detection dataset,
    # we need to change the multiprocessing strategy or there will be
    # too many open file descriptors.
    if config.dataset == 'globalwheat':
        torch.multiprocessing.set_sharing_strategy('file_system')

    # Set device
    config.device = torch.device("cuda:" + str(config.device)) if torch.cuda.is_available() else torch.device("cpu")
>>>>>>> bc6e3e84

    # Initialize logs
    if os.path.exists(config.log_dir) and config.resume:
        resume=True
        mode='a'
    elif os.path.exists(config.log_dir) and config.eval_only:
        resume=False
        mode='a'
    else:
        resume=False
        mode='w'

    if not os.path.exists(config.log_dir):
        os.makedirs(config.log_dir)
    logger = Logger(os.path.join(config.log_dir, 'log.txt'), mode)

    # Record config
    log_config(config, logger)

    # Set random seed
    set_seed(config.seed)

    # Data
    full_dataset = wilds.get_dataset(
        dataset=config.dataset,
        version=config.version,
        root_dir=config.root_dir,
        download=config.download,
        split_scheme=config.split_scheme,
        **config.dataset_kwargs)

    # To modify data augmentation, modify the following code block.
    # If you want to use transforms that modify both `x` and `y`,
    # set `do_transform_y` to True when initializing the `WILDSSubset` below.
    train_transform = initialize_transform(
        transform_name=config.transform,
        config=config,
        dataset=full_dataset,
<<<<<<< HEAD
        additional_transform_name=config.additional_train_transform,
    )
=======
        is_training=True)
>>>>>>> bc6e3e84
    eval_transform = initialize_transform(
        transform_name=config.transform,
        config=config,
<<<<<<< HEAD
        dataset=full_dataset
    )
=======
        dataset=full_dataset,
        is_training=False)
>>>>>>> bc6e3e84

    # Configure unlabeled datasets
    unlabeled_dataset = None
    if config.unlabeled_split is not None:
        split = config.unlabeled_split
        full_unlabeled_dataset = wilds.get_dataset(
            dataset=config.dataset,
            version=config.unlabeled_version,
            root_dir=config.root_dir,
            download=config.download,
            unlabeled=True,
            **config.dataset_kwargs
        )
        train_grouper = CombinatorialGrouper(
            dataset=[full_dataset, full_unlabeled_dataset],
            groupby_fields=config.groupby_fields
        )

        if config.algorithm == "FixMatch":
            # For FixMatch, we need our loader to return batches in the form ((x_weak, x_strong), m)
            # We do this by initializing a special transform function
            unlabeled_train_transform = initialize_transform(
                config.train_transform, config, full_dataset, additional_transform_name="fixmatch"
            )
        else:
            unlabeled_train_transform = train_transform
        
        if config.algorithm == "NoisyStudent": 
            # For Noisy Student, we need to first generate pseudolabels using the teacher
            # and then prep the unlabeled dataset to return these pseudolabels in __getitem__
            print("Inferring teacher pseudolabels for Noisy Student")
            assert config.teacher_model_path is not None
            if not config.teacher_model_path.endswith(".pth"):
                # Use the best model
                config.teacher_model_path = os.path.join(
                    config.teacher_model_path,  f"{config.dataset}_seed:{config.seed}_epoch:best_model.pth"
                )

            d_out = infer_d_out(full_dataset)
            teacher_model = initialize_model(config, d_out).to(config.device)
            load(teacher_model, config.teacher_model_path, device=config.device)
            # Infer teacher outputs on weakly augmented unlabeled examples in sequential order
            weak_transform = initialize_transform(
                transform_name=config.train_transform,
                config=config,
                dataset=full_dataset,
                additional_transform_name="weak"
            )
            unlabeled_split_dataset = full_unlabeled_dataset.get_subset(split, transform=weak_transform, frac=config.frac)
            sequential_loader = get_eval_loader(
                loader=config.eval_loader,
                dataset=unlabeled_split_dataset,
                grouper=train_grouper,
                batch_size=config.unlabeled_batch_size,
                **config.loader_kwargs
            )
            teacher_outputs = infer_predictions(teacher_model, sequential_loader, config)
            teacher_outputs = teacher_outputs.to(torch.device("cpu"))
            teacher_model = teacher_model.to(torch.device("cpu"))
            unlabeled_split_dataset = WILDSPseudolabeledSubset(
                reference_subset=unlabeled_split_dataset,
                pseudolabels=teacher_outputs, 
                transform=unlabeled_train_transform
            )
        else:
            unlabeled_split_dataset = full_unlabeled_dataset.get_subset(split, transform=unlabeled_train_transform, frac=config.frac)

        unlabeled_dataset = {
            'split': split,
            'name': full_unlabeled_dataset.split_names[split],
            'dataset': unlabeled_split_dataset
        }
        unlabeled_dataset['loader'] = get_train_loader(
            loader=config.train_loader,
            dataset=unlabeled_dataset['dataset'],
            batch_size=config.unlabeled_batch_size,
            uniform_over_groups=config.uniform_over_groups,
            grouper=train_grouper,
            distinct_groups=config.distinct_groups,
            n_groups_per_batch=config.unlabeled_n_groups_per_batch,
            **config.loader_kwargs
        )
    else:
        train_grouper = CombinatorialGrouper(
            dataset=full_dataset,
            groupby_fields=config.groupby_fields
        )

    # Configure labeled datasets
    datasets = defaultdict(dict)
    for split in full_dataset.split_dict.keys():
        if split=='train':
            transform = train_transform
            verbose = True
        elif split == 'val':
            transform = eval_transform
            verbose = True
        else:
            transform = eval_transform
            verbose = False
        # Get subset
        datasets[split]['dataset'] = full_dataset.get_subset(
            split,
            frac=config.frac,
            transform=transform)

        if split == 'train':
            datasets[split]['loader'] = get_train_loader(
                loader=config.train_loader,
                dataset=datasets[split]['dataset'],
                batch_size=config.batch_size,
                uniform_over_groups=config.uniform_over_groups,
                grouper=train_grouper,
                distinct_groups=config.distinct_groups,
                n_groups_per_batch=config.n_groups_per_batch,
                **config.loader_kwargs)
        else:
            datasets[split]['loader'] = get_eval_loader(
                loader=config.eval_loader,
                dataset=datasets[split]['dataset'],
                grouper=train_grouper,
                batch_size=config.batch_size,
                **config.loader_kwargs)

        # Set fields
        datasets[split]['split'] = split
        datasets[split]['name'] = full_dataset.split_names[split]
        datasets[split]['verbose'] = verbose

        # Loggers
        datasets[split]['eval_logger'] = BatchLogger(
            os.path.join(config.log_dir, f'{split}_eval.csv'), mode=mode, use_wandb=config.use_wandb
        )
        datasets[split]['algo_logger'] = BatchLogger(
            os.path.join(config.log_dir, f'{split}_algo.csv'), mode=mode, use_wandb=config.use_wandb
        )

        if config.use_wandb:
            initialize_wandb(config)

    # Logging dataset info
    # Show class breakdown if feasible
    if config.no_group_logging and full_dataset.is_classification and full_dataset.y_size==1 and full_dataset.n_classes <= 10:
        log_grouper = CombinatorialGrouper(
            dataset=full_dataset,
            groupby_fields=['y'])
    elif config.no_group_logging:
        log_grouper = None
    else:
        log_grouper = train_grouper
    log_group_data(datasets, log_grouper, logger)
    if unlabeled_dataset is not None:
        log_group_data({"unlabeled": unlabeled_dataset}, log_grouper, logger)

    ## Initialize algorithm
    algorithm = initialize_algorithm(
        config=config,
        datasets=datasets,
        train_grouper=train_grouper,
        unlabeled_dataset=unlabeled_dataset,
    )

    # Load pretrained weights if specified (this can be overriden by resume)
    if config.pretrained_model_path is not None and os.path.exists(config.pretrained_model_path):
        # The full model name is expected to be specified, so just load.
        try:
            prev_epoch, best_val_metric = load(algorithm, config.pretrained_model_path, device=config.device)
            epoch_offset = 0
            logger.write(
                (f'Initialized algorithm with pretrained weights from {config.pretrained_model_path} ')
                + (f'previously trained for {prev_epoch} epochs ' if prev_epoch else '')
                + (f'with previous val metric {best_val_metric} ' if best_val_metric else '')
            )
        except:
            logger.write('Something went wrong loading the pretrained model.')
            pass

    # Resume from most recent model in log_dir
    model_prefix = get_model_prefix(datasets['train'], config)
    if not config.eval_only:
        resume_success = False
        if resume:
            save_path = model_prefix + 'epoch:last_model.pth'
            if not os.path.exists(save_path):
                epochs = [
                    int(file.split('epoch:')[1].split('_')[0])
                    for file in os.listdir(config.log_dir) if file.endswith('.pth')]
                if len(epochs) > 0:
                    latest_epoch = max(epochs)
                    save_path = model_prefix + f'epoch:{latest_epoch}_model.pth'
            try:
                prev_epoch, best_val_metric = load(algorithm, save_path, device=config.device)
                epoch_offset = prev_epoch + 1
                logger.write(f'Resuming from epoch {epoch_offset} with best val metric {best_val_metric}')
                resume_success = True
            except FileNotFoundError:
                pass
        if resume_success == False:
            epoch_offset=0
            best_val_metric=None

        train(
            algorithm=algorithm,
            datasets=datasets,
            general_logger=logger,
            config=config,
            epoch_offset=epoch_offset,
            best_val_metric=best_val_metric,
            unlabeled_dataset=unlabeled_dataset,
        )
    else:
        if config.eval_epoch is None:
            eval_model_path = model_prefix + 'epoch:best_model.pth'
        else:
            eval_model_path = model_prefix +  f'epoch:{config.eval_epoch}_model.pth'
        best_epoch, best_val_metric = load(algorithm, eval_model_path, device=config.device)
        if config.eval_epoch is None:
            epoch = best_epoch
        else:
            epoch = config.eval_epoch
        if epoch == best_epoch:
            is_best = True
        evaluate(
            algorithm=algorithm,
            datasets=datasets,
            epoch=epoch,
            general_logger=logger,
            config=config,
            is_best=is_best)

    if config.use_wandb:
        wandb.finish()
    logger.close()
    for split in datasets:
        datasets[split]['eval_logger'].close()
        datasets[split]['algo_logger'].close()

if __name__=='__main__':
    main()
<|MERGE_RESOLUTION|>--- conflicted
+++ resolved
@@ -1,474 +1,456 @@
-import os, csv
-import time
-import argparse
-import pandas as pd
-import torch
-import torch.nn as nn
-import torchvision
-import sys
-from collections import defaultdict
-
-try:
-    import wandb
-except Exception as e:
-    pass
-
-# TODO: This is needed to test the WILDS package locally. Remove later -Tony
-sys.path.insert(1, os.path.join(sys.path[0], '..'))
-
-import wilds
-from wilds.common.data_loaders import get_train_loader, get_eval_loader
-from wilds.common.grouper import CombinatorialGrouper
-from wilds.datasets.unlabeled.wilds_unlabeled_dataset import WILDSPseudolabeledSubset
-
-from utils import set_seed, Logger, BatchLogger, log_config, ParseKwargs, load, initialize_wandb, log_group_data, parse_bool, get_model_prefix
-from train import train, evaluate, infer_predictions
-from algorithms.initializer import initialize_algorithm, infer_d_out
-from transforms import initialize_transform
-from models.initializer import initialize_model
-from configs.utils import populate_defaults
-import configs.supported as supported
-
-import torch.multiprocessing
-
-def main():
-
-    ''' to see default hyperparams for each dataset/model, look at configs/ '''
-    parser = argparse.ArgumentParser()
-
-    # Required arguments
-    parser.add_argument('-d', '--dataset', choices=wilds.supported_datasets, required=True)
-    parser.add_argument('--algorithm', required=True, choices=supported.algorithms)
-    parser.add_argument('--root_dir', required=True,
-                        help='The directory where [dataset]/data can be found (or should be downloaded to, if it does not exist).')
-    parser.add_argument('--pretrained_model_path', default=None, type=str, help="Specify a path to a pretrained model's weights")
-
-    # Dataset
-    parser.add_argument('--split_scheme', help='Identifies how the train/val/test split is constructed. Choices are dataset-specific.')
-    parser.add_argument('--dataset_kwargs', nargs='*', action=ParseKwargs, default={})
-    parser.add_argument('--download', default=False, type=parse_bool, const=True, nargs='?',
-                        help='If true, tries to download the dataset if it does not exist in root_dir.')
-    parser.add_argument('--frac', type=float, default=1.0,
-                        help='Convenience parameter that scales all dataset splits down to the specified fraction, for development purposes. Note that this also scales the test set down, so the reported numbers are not comparable with the full test set.')
-    parser.add_argument('--version', default=None, type=str)
-
-    # Unlabeled Dataset
-    parser.add_argument('--unlabeled_split', default=None, type=str, help='Unlabeled split to use')
-    parser.add_argument('--unlabeled_version', default=None, type=str)
-
-    # Loaders
-    parser.add_argument('--loader_kwargs', nargs='*', action=ParseKwargs, default={})
-    parser.add_argument('--train_loader', choices=['standard', 'group'])
-    parser.add_argument('--uniform_over_groups', type=parse_bool, const=True, nargs='?')
-    parser.add_argument('--distinct_groups', type=parse_bool, const=True, nargs='?')
-    parser.add_argument('--n_groups_per_batch', type=int)
-    parser.add_argument('--unlabeled_n_groups_per_batch', type=int)
-    parser.add_argument('--batch_size', type=int)
-    parser.add_argument('--unlabeled_batch_size', type=int)
-    parser.add_argument('--eval_loader', choices=['standard'], default='standard')
-
-    # Model
-    parser.add_argument('--model', choices=supported.models)
-    parser.add_argument('--model_kwargs', nargs='*', action=ParseKwargs, default={},
-        help='keyword arguments for model initialization passed as key1=value1 key2=value2')
-    parser.add_argument('--teacher_model_path', type=str, help='Path to teacher model weights. If this is defined, pseudolabels will first be computed for unlabeled data before anything else runs.')
-    parser.add_argument('--dropout_rate', type=float)
-
-    # Transforms
-<<<<<<< HEAD
-    parser.add_argument('--train_transform', choices=supported.transforms)
-    parser.add_argument('--additional_train_transform', choices=supported.additional_transforms)
-    parser.add_argument('--eval_transform', choices=supported.transforms)
-=======
-    parser.add_argument('--transform', choices=supported.transforms)
->>>>>>> bc6e3e84
-    parser.add_argument('--target_resolution', nargs='+', type=int, help='The input resolution that images will be resized to before being passed into the model. For example, use --target_resolution 224 224 for a standard ResNet.')
-    parser.add_argument('--resize_scale', type=float)
-    parser.add_argument('--max_token_length', type=int)
-    parser.add_argument('--randaugment_n', type=int, help='N parameter of RandAugment - the number of transformations to apply.')
-
-    # Objective
-    parser.add_argument('--loss_function', choices = supported.losses)
-    parser.add_argument('--loss_kwargs', nargs='*', action=ParseKwargs, default={},
-        help='keyword arguments for loss initialization passed as key1=value1 key2=value2')
-
-    # Algorithm
-    parser.add_argument('--groupby_fields', nargs='+')
-    parser.add_argument('--group_dro_step_size', type=float)
-    parser.add_argument('--coral_penalty_weight', type=float)
-    parser.add_argument('--dann_penalty_weight', type=float)
-    parser.add_argument('--dann_classifier_lr', type=float)
-    parser.add_argument('--dann_featurizer_lr', type=float)
-    parser.add_argument('--dann_discriminator_lr', type=float)
-    parser.add_argument('--irm_lambda', type=float)
-    parser.add_argument('--irm_penalty_anneal_iters', type=int)
-    parser.add_argument('--self_training_lambda', type=float)
-    parser.add_argument('--self_training_threshold', type=float)
-    parser.add_argument('--soft_pseudolabels', default=False, type=parse_bool, const=True, nargs='?')
-    parser.add_argument('--algo_log_metric')
-
-    # Model selection
-    parser.add_argument('--val_metric')
-    parser.add_argument('--val_metric_decreasing', type=parse_bool, const=True, nargs='?')
-
-    # Optimization
-    parser.add_argument('--n_epochs', type=int)
-    parser.add_argument('--optimizer', choices=supported.optimizers)
-    parser.add_argument('--lr', type=float)
-    parser.add_argument('--weight_decay', type=float)
-    parser.add_argument('--max_grad_norm', type=float)
-    parser.add_argument('--optimizer_kwargs', nargs='*', action=ParseKwargs, default={})
-
-    # Scheduler
-    parser.add_argument('--scheduler', choices=supported.schedulers)
-    parser.add_argument('--scheduler_kwargs', nargs='*', action=ParseKwargs, default={})
-    parser.add_argument('--scheduler_metric_split', choices=['train', 'val'], default='val')
-    parser.add_argument('--scheduler_metric_name')
-
-    # Evaluation
-    parser.add_argument('--process_outputs_function', choices = supported.process_outputs_functions)
-    parser.add_argument('--evaluate_all_splits', type=parse_bool, const=True, nargs='?', default=True)
-    parser.add_argument('--eval_splits', nargs='+', default=[])
-    parser.add_argument('--eval_only', type=parse_bool, const=True, nargs='?', default=False)
-    parser.add_argument('--eval_epoch', default=None, type=int, help='If eval_only is set, then eval_epoch allows you to specify evaluating at a particular epoch. By default, it evaluates the best epoch by validation performance.')
-
-    # Misc
-    parser.add_argument('--device', type=int, nargs='+', default=[0])
-    parser.add_argument('--seed', type=int, default=0)
-    parser.add_argument('--log_dir', default='./logs')
-    parser.add_argument('--log_every', default=50, type=int)
-    parser.add_argument('--save_step', type=int)
-    parser.add_argument('--save_best', type=parse_bool, const=True, nargs='?', default=True)
-    parser.add_argument('--save_last', type=parse_bool, const=True, nargs='?', default=True)
-    parser.add_argument('--save_pred', type=parse_bool, const=True, nargs='?', default=True)
-    parser.add_argument('--no_group_logging', type=parse_bool, const=True, nargs='?')
-    parser.add_argument('--progress_bar', type=parse_bool, const=True, nargs='?', default=False)
-    parser.add_argument('--resume', type=parse_bool, const=True, nargs='?', default=False, help='Whether to resume from the most recent saved model in the current log_dir.')
-
-    # Weights & Biases
-    parser.add_argument('--use_wandb', type=parse_bool, const=True, nargs='?', default=False)
-    parser.add_argument('--wandb_api_key_path', type=str,
-                        help="Path to Weights & Biases API Key. If use_wandb is set to True and this argument is not specified, user will be prompted to authenticate.")
-    parser.add_argument('--wandb_kwargs', nargs='*', action=ParseKwargs, default={},
-                        help="Will be passed directly into wandb.init().")
-
-    config = parser.parse_args()
-    config = populate_defaults(config)
-
-<<<<<<< HEAD
-    # Set device
-    if torch.cuda.is_available():
-        device_count = torch.cuda.device_count()
-        if len(config.device) > device_count:
-            raise ValueError(f"Specified {len(config.device)} devices, but only {device_count} devices found.")
-
-        config.use_data_parallel = len(config.device) > 1
-        device_str = ",".join(map(str, config.device))
-        os.environ["CUDA_VISIBLE_DEVICES"] = device_str
-        config.device = torch.device("cuda")
-    else:
-        config.use_data_parallel = False
-        config.device = torch.device("cpu")
-=======
-    # For the GlobalWheat detection dataset,
-    # we need to change the multiprocessing strategy or there will be
-    # too many open file descriptors.
-    if config.dataset == 'globalwheat':
-        torch.multiprocessing.set_sharing_strategy('file_system')
-
-    # Set device
-    config.device = torch.device("cuda:" + str(config.device)) if torch.cuda.is_available() else torch.device("cpu")
->>>>>>> bc6e3e84
-
-    # Initialize logs
-    if os.path.exists(config.log_dir) and config.resume:
-        resume=True
-        mode='a'
-    elif os.path.exists(config.log_dir) and config.eval_only:
-        resume=False
-        mode='a'
-    else:
-        resume=False
-        mode='w'
-
-    if not os.path.exists(config.log_dir):
-        os.makedirs(config.log_dir)
-    logger = Logger(os.path.join(config.log_dir, 'log.txt'), mode)
-
-    # Record config
-    log_config(config, logger)
-
-    # Set random seed
-    set_seed(config.seed)
-
-    # Data
-    full_dataset = wilds.get_dataset(
-        dataset=config.dataset,
-        version=config.version,
-        root_dir=config.root_dir,
-        download=config.download,
-        split_scheme=config.split_scheme,
-        **config.dataset_kwargs)
-
-    # To modify data augmentation, modify the following code block.
-    # If you want to use transforms that modify both `x` and `y`,
-    # set `do_transform_y` to True when initializing the `WILDSSubset` below.
-    train_transform = initialize_transform(
-        transform_name=config.transform,
-        config=config,
-        dataset=full_dataset,
-<<<<<<< HEAD
-        additional_transform_name=config.additional_train_transform,
-    )
-=======
-        is_training=True)
->>>>>>> bc6e3e84
-    eval_transform = initialize_transform(
-        transform_name=config.transform,
-        config=config,
-<<<<<<< HEAD
-        dataset=full_dataset
-    )
-=======
-        dataset=full_dataset,
-        is_training=False)
->>>>>>> bc6e3e84
-
-    # Configure unlabeled datasets
-    unlabeled_dataset = None
-    if config.unlabeled_split is not None:
-        split = config.unlabeled_split
-        full_unlabeled_dataset = wilds.get_dataset(
-            dataset=config.dataset,
-            version=config.unlabeled_version,
-            root_dir=config.root_dir,
-            download=config.download,
-            unlabeled=True,
-            **config.dataset_kwargs
-        )
-        train_grouper = CombinatorialGrouper(
-            dataset=[full_dataset, full_unlabeled_dataset],
-            groupby_fields=config.groupby_fields
-        )
-
-        if config.algorithm == "FixMatch":
-            # For FixMatch, we need our loader to return batches in the form ((x_weak, x_strong), m)
-            # We do this by initializing a special transform function
-            unlabeled_train_transform = initialize_transform(
-                config.train_transform, config, full_dataset, additional_transform_name="fixmatch"
-            )
-        else:
-            unlabeled_train_transform = train_transform
-        
-        if config.algorithm == "NoisyStudent": 
-            # For Noisy Student, we need to first generate pseudolabels using the teacher
-            # and then prep the unlabeled dataset to return these pseudolabels in __getitem__
-            print("Inferring teacher pseudolabels for Noisy Student")
-            assert config.teacher_model_path is not None
-            if not config.teacher_model_path.endswith(".pth"):
-                # Use the best model
-                config.teacher_model_path = os.path.join(
-                    config.teacher_model_path,  f"{config.dataset}_seed:{config.seed}_epoch:best_model.pth"
-                )
-
-            d_out = infer_d_out(full_dataset)
-            teacher_model = initialize_model(config, d_out).to(config.device)
-            load(teacher_model, config.teacher_model_path, device=config.device)
-            # Infer teacher outputs on weakly augmented unlabeled examples in sequential order
-            weak_transform = initialize_transform(
-                transform_name=config.train_transform,
-                config=config,
-                dataset=full_dataset,
-                additional_transform_name="weak"
-            )
-            unlabeled_split_dataset = full_unlabeled_dataset.get_subset(split, transform=weak_transform, frac=config.frac)
-            sequential_loader = get_eval_loader(
-                loader=config.eval_loader,
-                dataset=unlabeled_split_dataset,
-                grouper=train_grouper,
-                batch_size=config.unlabeled_batch_size,
-                **config.loader_kwargs
-            )
-            teacher_outputs = infer_predictions(teacher_model, sequential_loader, config)
-            teacher_outputs = teacher_outputs.to(torch.device("cpu"))
-            teacher_model = teacher_model.to(torch.device("cpu"))
-            unlabeled_split_dataset = WILDSPseudolabeledSubset(
-                reference_subset=unlabeled_split_dataset,
-                pseudolabels=teacher_outputs, 
-                transform=unlabeled_train_transform
-            )
-        else:
-            unlabeled_split_dataset = full_unlabeled_dataset.get_subset(split, transform=unlabeled_train_transform, frac=config.frac)
-
-        unlabeled_dataset = {
-            'split': split,
-            'name': full_unlabeled_dataset.split_names[split],
-            'dataset': unlabeled_split_dataset
-        }
-        unlabeled_dataset['loader'] = get_train_loader(
-            loader=config.train_loader,
-            dataset=unlabeled_dataset['dataset'],
-            batch_size=config.unlabeled_batch_size,
-            uniform_over_groups=config.uniform_over_groups,
-            grouper=train_grouper,
-            distinct_groups=config.distinct_groups,
-            n_groups_per_batch=config.unlabeled_n_groups_per_batch,
-            **config.loader_kwargs
-        )
-    else:
-        train_grouper = CombinatorialGrouper(
-            dataset=full_dataset,
-            groupby_fields=config.groupby_fields
-        )
-
-    # Configure labeled datasets
-    datasets = defaultdict(dict)
-    for split in full_dataset.split_dict.keys():
-        if split=='train':
-            transform = train_transform
-            verbose = True
-        elif split == 'val':
-            transform = eval_transform
-            verbose = True
-        else:
-            transform = eval_transform
-            verbose = False
-        # Get subset
-        datasets[split]['dataset'] = full_dataset.get_subset(
-            split,
-            frac=config.frac,
-            transform=transform)
-
-        if split == 'train':
-            datasets[split]['loader'] = get_train_loader(
-                loader=config.train_loader,
-                dataset=datasets[split]['dataset'],
-                batch_size=config.batch_size,
-                uniform_over_groups=config.uniform_over_groups,
-                grouper=train_grouper,
-                distinct_groups=config.distinct_groups,
-                n_groups_per_batch=config.n_groups_per_batch,
-                **config.loader_kwargs)
-        else:
-            datasets[split]['loader'] = get_eval_loader(
-                loader=config.eval_loader,
-                dataset=datasets[split]['dataset'],
-                grouper=train_grouper,
-                batch_size=config.batch_size,
-                **config.loader_kwargs)
-
-        # Set fields
-        datasets[split]['split'] = split
-        datasets[split]['name'] = full_dataset.split_names[split]
-        datasets[split]['verbose'] = verbose
-
-        # Loggers
-        datasets[split]['eval_logger'] = BatchLogger(
-            os.path.join(config.log_dir, f'{split}_eval.csv'), mode=mode, use_wandb=config.use_wandb
-        )
-        datasets[split]['algo_logger'] = BatchLogger(
-            os.path.join(config.log_dir, f'{split}_algo.csv'), mode=mode, use_wandb=config.use_wandb
-        )
-
-        if config.use_wandb:
-            initialize_wandb(config)
-
-    # Logging dataset info
-    # Show class breakdown if feasible
-    if config.no_group_logging and full_dataset.is_classification and full_dataset.y_size==1 and full_dataset.n_classes <= 10:
-        log_grouper = CombinatorialGrouper(
-            dataset=full_dataset,
-            groupby_fields=['y'])
-    elif config.no_group_logging:
-        log_grouper = None
-    else:
-        log_grouper = train_grouper
-    log_group_data(datasets, log_grouper, logger)
-    if unlabeled_dataset is not None:
-        log_group_data({"unlabeled": unlabeled_dataset}, log_grouper, logger)
-
-    ## Initialize algorithm
-    algorithm = initialize_algorithm(
-        config=config,
-        datasets=datasets,
-        train_grouper=train_grouper,
-        unlabeled_dataset=unlabeled_dataset,
-    )
-
-    # Load pretrained weights if specified (this can be overriden by resume)
-    if config.pretrained_model_path is not None and os.path.exists(config.pretrained_model_path):
-        # The full model name is expected to be specified, so just load.
-        try:
-            prev_epoch, best_val_metric = load(algorithm, config.pretrained_model_path, device=config.device)
-            epoch_offset = 0
-            logger.write(
-                (f'Initialized algorithm with pretrained weights from {config.pretrained_model_path} ')
-                + (f'previously trained for {prev_epoch} epochs ' if prev_epoch else '')
-                + (f'with previous val metric {best_val_metric} ' if best_val_metric else '')
-            )
-        except:
-            logger.write('Something went wrong loading the pretrained model.')
-            pass
-
-    # Resume from most recent model in log_dir
-    model_prefix = get_model_prefix(datasets['train'], config)
-    if not config.eval_only:
-        resume_success = False
-        if resume:
-            save_path = model_prefix + 'epoch:last_model.pth'
-            if not os.path.exists(save_path):
-                epochs = [
-                    int(file.split('epoch:')[1].split('_')[0])
-                    for file in os.listdir(config.log_dir) if file.endswith('.pth')]
-                if len(epochs) > 0:
-                    latest_epoch = max(epochs)
-                    save_path = model_prefix + f'epoch:{latest_epoch}_model.pth'
-            try:
-                prev_epoch, best_val_metric = load(algorithm, save_path, device=config.device)
-                epoch_offset = prev_epoch + 1
-                logger.write(f'Resuming from epoch {epoch_offset} with best val metric {best_val_metric}')
-                resume_success = True
-            except FileNotFoundError:
-                pass
-        if resume_success == False:
-            epoch_offset=0
-            best_val_metric=None
-
-        train(
-            algorithm=algorithm,
-            datasets=datasets,
-            general_logger=logger,
-            config=config,
-            epoch_offset=epoch_offset,
-            best_val_metric=best_val_metric,
-            unlabeled_dataset=unlabeled_dataset,
-        )
-    else:
-        if config.eval_epoch is None:
-            eval_model_path = model_prefix + 'epoch:best_model.pth'
-        else:
-            eval_model_path = model_prefix +  f'epoch:{config.eval_epoch}_model.pth'
-        best_epoch, best_val_metric = load(algorithm, eval_model_path, device=config.device)
-        if config.eval_epoch is None:
-            epoch = best_epoch
-        else:
-            epoch = config.eval_epoch
-        if epoch == best_epoch:
-            is_best = True
-        evaluate(
-            algorithm=algorithm,
-            datasets=datasets,
-            epoch=epoch,
-            general_logger=logger,
-            config=config,
-            is_best=is_best)
-
-    if config.use_wandb:
-        wandb.finish()
-    logger.close()
-    for split in datasets:
-        datasets[split]['eval_logger'].close()
-        datasets[split]['algo_logger'].close()
-
-if __name__=='__main__':
-    main()
+import os, csv
+import time
+import argparse
+import pandas as pd
+import torch
+import torch.nn as nn
+import torchvision
+import sys
+from collections import defaultdict
+
+try:
+    import wandb
+except Exception as e:
+    pass
+
+# TODO: This is needed to test the WILDS package locally. Remove later -Tony
+sys.path.insert(1, os.path.join(sys.path[0], '..'))
+
+import wilds
+from wilds.common.data_loaders import get_train_loader, get_eval_loader
+from wilds.common.grouper import CombinatorialGrouper
+from wilds.datasets.unlabeled.wilds_unlabeled_dataset import WILDSPseudolabeledSubset
+
+from utils import set_seed, Logger, BatchLogger, log_config, ParseKwargs, load, initialize_wandb, log_group_data, parse_bool, get_model_prefix
+from train import train, evaluate, infer_predictions
+from algorithms.initializer import initialize_algorithm, infer_d_out
+from transforms import initialize_transform
+from models.initializer import initialize_model
+from configs.utils import populate_defaults
+import configs.supported as supported
+
+import torch.multiprocessing
+
+def main():
+
+    ''' to see default hyperparams for each dataset/model, look at configs/ '''
+    parser = argparse.ArgumentParser()
+
+    # Required arguments
+    parser.add_argument('-d', '--dataset', choices=wilds.supported_datasets, required=True)
+    parser.add_argument('--algorithm', required=True, choices=supported.algorithms)
+    parser.add_argument('--root_dir', required=True,
+                        help='The directory where [dataset]/data can be found (or should be downloaded to, if it does not exist).')
+    parser.add_argument('--pretrained_model_path', default=None, type=str, help="Specify a path to a pretrained model's weights")
+
+    # Dataset
+    parser.add_argument('--split_scheme', help='Identifies how the train/val/test split is constructed. Choices are dataset-specific.')
+    parser.add_argument('--dataset_kwargs', nargs='*', action=ParseKwargs, default={})
+    parser.add_argument('--download', default=False, type=parse_bool, const=True, nargs='?',
+                        help='If true, tries to download the dataset if it does not exist in root_dir.')
+    parser.add_argument('--frac', type=float, default=1.0,
+                        help='Convenience parameter that scales all dataset splits down to the specified fraction, for development purposes. Note that this also scales the test set down, so the reported numbers are not comparable with the full test set.')
+    parser.add_argument('--version', default=None, type=str)
+
+    # Unlabeled Dataset
+    parser.add_argument('--unlabeled_split', default=None, type=str, help='Unlabeled split to use')
+    parser.add_argument('--unlabeled_version', default=None, type=str)
+
+    # Loaders
+    parser.add_argument('--loader_kwargs', nargs='*', action=ParseKwargs, default={})
+    parser.add_argument('--train_loader', choices=['standard', 'group'])
+    parser.add_argument('--uniform_over_groups', type=parse_bool, const=True, nargs='?')
+    parser.add_argument('--distinct_groups', type=parse_bool, const=True, nargs='?')
+    parser.add_argument('--n_groups_per_batch', type=int)
+    parser.add_argument('--unlabeled_n_groups_per_batch', type=int)
+    parser.add_argument('--batch_size', type=int)
+    parser.add_argument('--unlabeled_batch_size', type=int)
+    parser.add_argument('--eval_loader', choices=['standard'], default='standard')
+
+    # Model
+    parser.add_argument('--model', choices=supported.models)
+    parser.add_argument('--model_kwargs', nargs='*', action=ParseKwargs, default={},
+        help='keyword arguments for model initialization passed as key1=value1 key2=value2')
+    parser.add_argument('--teacher_model_path', type=str, help='Path to teacher model weights. If this is defined, pseudolabels will first be computed for unlabeled data before anything else runs.')
+    parser.add_argument('--dropout_rate', type=float)
+
+    # Transforms
+    parser.add_argument('--transform', choices=supported.transforms)
+    parser.add_argument('--additional_train_transform', choices=supported.additional_transforms)
+    parser.add_argument('--target_resolution', nargs='+', type=int, help='The input resolution that images will be resized to before being passed into the model. For example, use --target_resolution 224 224 for a standard ResNet.')
+    parser.add_argument('--resize_scale', type=float)
+    parser.add_argument('--max_token_length', type=int)
+    parser.add_argument('--randaugment_n', type=int, help='N parameter of RandAugment - the number of transformations to apply.')
+
+    # Objective
+    parser.add_argument('--loss_function', choices = supported.losses)
+    parser.add_argument('--loss_kwargs', nargs='*', action=ParseKwargs, default={},
+        help='keyword arguments for loss initialization passed as key1=value1 key2=value2')
+
+    # Algorithm
+    parser.add_argument('--groupby_fields', nargs='+')
+    parser.add_argument('--group_dro_step_size', type=float)
+    parser.add_argument('--coral_penalty_weight', type=float)
+    parser.add_argument('--dann_penalty_weight', type=float)
+    parser.add_argument('--dann_classifier_lr', type=float)
+    parser.add_argument('--dann_featurizer_lr', type=float)
+    parser.add_argument('--dann_discriminator_lr', type=float)
+    parser.add_argument('--irm_lambda', type=float)
+    parser.add_argument('--irm_penalty_anneal_iters', type=int)
+    parser.add_argument('--self_training_lambda', type=float)
+    parser.add_argument('--self_training_threshold', type=float)
+    parser.add_argument('--soft_pseudolabels', default=False, type=parse_bool, const=True, nargs='?')
+    parser.add_argument('--algo_log_metric')
+
+    # Model selection
+    parser.add_argument('--val_metric')
+    parser.add_argument('--val_metric_decreasing', type=parse_bool, const=True, nargs='?')
+
+    # Optimization
+    parser.add_argument('--n_epochs', type=int)
+    parser.add_argument('--optimizer', choices=supported.optimizers)
+    parser.add_argument('--lr', type=float)
+    parser.add_argument('--weight_decay', type=float)
+    parser.add_argument('--max_grad_norm', type=float)
+    parser.add_argument('--optimizer_kwargs', nargs='*', action=ParseKwargs, default={})
+
+    # Scheduler
+    parser.add_argument('--scheduler', choices=supported.schedulers)
+    parser.add_argument('--scheduler_kwargs', nargs='*', action=ParseKwargs, default={})
+    parser.add_argument('--scheduler_metric_split', choices=['train', 'val'], default='val')
+    parser.add_argument('--scheduler_metric_name')
+
+    # Evaluation
+    parser.add_argument('--process_outputs_function', choices = supported.process_outputs_functions)
+    parser.add_argument('--evaluate_all_splits', type=parse_bool, const=True, nargs='?', default=True)
+    parser.add_argument('--eval_splits', nargs='+', default=[])
+    parser.add_argument('--eval_only', type=parse_bool, const=True, nargs='?', default=False)
+    parser.add_argument('--eval_epoch', default=None, type=int, help='If eval_only is set, then eval_epoch allows you to specify evaluating at a particular epoch. By default, it evaluates the best epoch by validation performance.')
+
+    # Misc
+    parser.add_argument('--device', type=int, nargs='+', default=[0])
+    parser.add_argument('--seed', type=int, default=0)
+    parser.add_argument('--log_dir', default='./logs')
+    parser.add_argument('--log_every', default=50, type=int)
+    parser.add_argument('--save_step', type=int)
+    parser.add_argument('--save_best', type=parse_bool, const=True, nargs='?', default=True)
+    parser.add_argument('--save_last', type=parse_bool, const=True, nargs='?', default=True)
+    parser.add_argument('--save_pred', type=parse_bool, const=True, nargs='?', default=True)
+    parser.add_argument('--no_group_logging', type=parse_bool, const=True, nargs='?')
+    parser.add_argument('--progress_bar', type=parse_bool, const=True, nargs='?', default=False)
+    parser.add_argument('--resume', type=parse_bool, const=True, nargs='?', default=False, help='Whether to resume from the most recent saved model in the current log_dir.')
+
+    # Weights & Biases
+    parser.add_argument('--use_wandb', type=parse_bool, const=True, nargs='?', default=False)
+    parser.add_argument('--wandb_api_key_path', type=str,
+                        help="Path to Weights & Biases API Key. If use_wandb is set to True and this argument is not specified, user will be prompted to authenticate.")
+    parser.add_argument('--wandb_kwargs', nargs='*', action=ParseKwargs, default={},
+                        help="Will be passed directly into wandb.init().")
+
+    config = parser.parse_args()
+    config = populate_defaults(config)
+
+    # For the GlobalWheat detection dataset,
+    # we need to change the multiprocessing strategy or there will be
+    # too many open file descriptors.
+    if config.dataset == 'globalwheat':
+        torch.multiprocessing.set_sharing_strategy('file_system')
+
+    # Set device
+    if torch.cuda.is_available():
+        device_count = torch.cuda.device_count()
+        if len(config.device) > device_count:
+            raise ValueError(f"Specified {len(config.device)} devices, but only {device_count} devices found.")
+
+        config.use_data_parallel = len(config.device) > 1
+        device_str = ",".join(map(str, config.device))
+        os.environ["CUDA_VISIBLE_DEVICES"] = device_str
+        config.device = torch.device("cuda")
+    else:
+        config.use_data_parallel = False
+        config.device = torch.device("cpu")
+
+    # Initialize logs
+    if os.path.exists(config.log_dir) and config.resume:
+        resume=True
+        mode='a'
+    elif os.path.exists(config.log_dir) and config.eval_only:
+        resume=False
+        mode='a'
+    else:
+        resume=False
+        mode='w'
+
+    if not os.path.exists(config.log_dir):
+        os.makedirs(config.log_dir)
+    logger = Logger(os.path.join(config.log_dir, 'log.txt'), mode)
+
+    # Record config
+    log_config(config, logger)
+
+    # Set random seed
+    set_seed(config.seed)
+
+    # Data
+    full_dataset = wilds.get_dataset(
+        dataset=config.dataset,
+        version=config.version,
+        root_dir=config.root_dir,
+        download=config.download,
+        split_scheme=config.split_scheme,
+        **config.dataset_kwargs)
+
+    # To modify data augmentation, modify the following code block.
+    # If you want to use transforms that modify both `x` and `y`,
+    # set `do_transform_y` to True when initializing the `WILDSSubset` below.
+    train_transform = initialize_transform(
+        transform_name=config.transform,
+        config=config,
+        dataset=full_dataset,
+        additional_transform_name=config.additional_train_transform,
+        is_training=True)
+    eval_transform = initialize_transform(
+        transform_name=config.transform,
+        config=config,
+        dataset=full_dataset,
+        is_training=False)
+
+    # Configure unlabeled datasets
+    unlabeled_dataset = None
+    if config.unlabeled_split is not None:
+        split = config.unlabeled_split
+        full_unlabeled_dataset = wilds.get_dataset(
+            dataset=config.dataset,
+            version=config.unlabeled_version,
+            root_dir=config.root_dir,
+            download=config.download,
+            unlabeled=True,
+            **config.dataset_kwargs
+        )
+        train_grouper = CombinatorialGrouper(
+            dataset=[full_dataset, full_unlabeled_dataset],
+            groupby_fields=config.groupby_fields
+        )
+
+        if config.algorithm == "FixMatch":
+            # For FixMatch, we need our loader to return batches in the form ((x_weak, x_strong), m)
+            # We do this by initializing a special transform function
+            unlabeled_train_transform = initialize_transform(
+                config.transform, config, full_dataset, is_training=True, additional_transform_name="fixmatch"
+            )
+        else:
+            unlabeled_train_transform = train_transform
+        
+        if config.algorithm == "NoisyStudent": 
+            # For Noisy Student, we need to first generate pseudolabels using the teacher
+            # and then prep the unlabeled dataset to return these pseudolabels in __getitem__
+            print("Inferring teacher pseudolabels for Noisy Student")
+            assert config.teacher_model_path is not None
+            if not config.teacher_model_path.endswith(".pth"):
+                # Use the best model
+                config.teacher_model_path = os.path.join(
+                    config.teacher_model_path,  f"{config.dataset}_seed:{config.seed}_epoch:best_model.pth"
+                )
+
+            d_out = infer_d_out(full_dataset)
+            teacher_model = initialize_model(config, d_out).to(config.device)
+            load(teacher_model, config.teacher_model_path, device=config.device)
+            # Infer teacher outputs on weakly augmented unlabeled examples in sequential order
+            weak_transform = initialize_transform(
+                transform_name=config.transform,
+                config=config,
+                dataset=full_dataset,
+                is_training=True,
+                additional_transform_name="weak"
+            )
+            unlabeled_split_dataset = full_unlabeled_dataset.get_subset(split, transform=weak_transform, frac=config.frac)
+            sequential_loader = get_eval_loader(
+                loader=config.eval_loader,
+                dataset=unlabeled_split_dataset,
+                grouper=train_grouper,
+                batch_size=config.unlabeled_batch_size,
+                **config.loader_kwargs
+            )
+            teacher_outputs = infer_predictions(teacher_model, sequential_loader, config)
+            teacher_outputs = teacher_outputs.to(torch.device("cpu"))
+            teacher_model = teacher_model.to(torch.device("cpu"))
+            unlabeled_split_dataset = WILDSPseudolabeledSubset(
+                reference_subset=unlabeled_split_dataset,
+                pseudolabels=teacher_outputs, 
+                transform=unlabeled_train_transform
+            )
+        else:
+            unlabeled_split_dataset = full_unlabeled_dataset.get_subset(split, transform=unlabeled_train_transform, frac=config.frac)
+
+        unlabeled_dataset = {
+            'split': split,
+            'name': full_unlabeled_dataset.split_names[split],
+            'dataset': unlabeled_split_dataset
+        }
+        unlabeled_dataset['loader'] = get_train_loader(
+            loader=config.train_loader,
+            dataset=unlabeled_dataset['dataset'],
+            batch_size=config.unlabeled_batch_size,
+            uniform_over_groups=config.uniform_over_groups,
+            grouper=train_grouper,
+            distinct_groups=config.distinct_groups,
+            n_groups_per_batch=config.unlabeled_n_groups_per_batch,
+            **config.loader_kwargs
+        )
+    else:
+        train_grouper = CombinatorialGrouper(
+            dataset=full_dataset,
+            groupby_fields=config.groupby_fields
+        )
+
+    # Configure labeled datasets
+    datasets = defaultdict(dict)
+    for split in full_dataset.split_dict.keys():
+        if split=='train':
+            transform = train_transform
+            verbose = True
+        elif split == 'val':
+            transform = eval_transform
+            verbose = True
+        else:
+            transform = eval_transform
+            verbose = False
+        # Get subset
+        datasets[split]['dataset'] = full_dataset.get_subset(
+            split,
+            frac=config.frac,
+            transform=transform)
+
+        if split == 'train':
+            datasets[split]['loader'] = get_train_loader(
+                loader=config.train_loader,
+                dataset=datasets[split]['dataset'],
+                batch_size=config.batch_size,
+                uniform_over_groups=config.uniform_over_groups,
+                grouper=train_grouper,
+                distinct_groups=config.distinct_groups,
+                n_groups_per_batch=config.n_groups_per_batch,
+                **config.loader_kwargs)
+        else:
+            datasets[split]['loader'] = get_eval_loader(
+                loader=config.eval_loader,
+                dataset=datasets[split]['dataset'],
+                grouper=train_grouper,
+                batch_size=config.batch_size,
+                **config.loader_kwargs)
+
+        # Set fields
+        datasets[split]['split'] = split
+        datasets[split]['name'] = full_dataset.split_names[split]
+        datasets[split]['verbose'] = verbose
+
+        # Loggers
+        datasets[split]['eval_logger'] = BatchLogger(
+            os.path.join(config.log_dir, f'{split}_eval.csv'), mode=mode, use_wandb=config.use_wandb
+        )
+        datasets[split]['algo_logger'] = BatchLogger(
+            os.path.join(config.log_dir, f'{split}_algo.csv'), mode=mode, use_wandb=config.use_wandb
+        )
+
+        if config.use_wandb:
+            initialize_wandb(config)
+
+    # Logging dataset info
+    # Show class breakdown if feasible
+    if config.no_group_logging and full_dataset.is_classification and full_dataset.y_size==1 and full_dataset.n_classes <= 10:
+        log_grouper = CombinatorialGrouper(
+            dataset=full_dataset,
+            groupby_fields=['y'])
+    elif config.no_group_logging:
+        log_grouper = None
+    else:
+        log_grouper = train_grouper
+    log_group_data(datasets, log_grouper, logger)
+    if unlabeled_dataset is not None:
+        log_group_data({"unlabeled": unlabeled_dataset}, log_grouper, logger)
+
+    ## Initialize algorithm
+    algorithm = initialize_algorithm(
+        config=config,
+        datasets=datasets,
+        train_grouper=train_grouper,
+        unlabeled_dataset=unlabeled_dataset,
+    )
+
+    # Load pretrained weights if specified (this can be overriden by resume)
+    if config.pretrained_model_path is not None and os.path.exists(config.pretrained_model_path):
+        # The full model name is expected to be specified, so just load.
+        try:
+            prev_epoch, best_val_metric = load(algorithm, config.pretrained_model_path, device=config.device)
+            epoch_offset = 0
+            logger.write(
+                (f'Initialized algorithm with pretrained weights from {config.pretrained_model_path} ')
+                + (f'previously trained for {prev_epoch} epochs ' if prev_epoch else '')
+                + (f'with previous val metric {best_val_metric} ' if best_val_metric else '')
+            )
+        except:
+            logger.write('Something went wrong loading the pretrained model.')
+            pass
+
+    # Resume from most recent model in log_dir
+    model_prefix = get_model_prefix(datasets['train'], config)
+    if not config.eval_only:
+        resume_success = False
+        if resume:
+            save_path = model_prefix + 'epoch:last_model.pth'
+            if not os.path.exists(save_path):
+                epochs = [
+                    int(file.split('epoch:')[1].split('_')[0])
+                    for file in os.listdir(config.log_dir) if file.endswith('.pth')]
+                if len(epochs) > 0:
+                    latest_epoch = max(epochs)
+                    save_path = model_prefix + f'epoch:{latest_epoch}_model.pth'
+            try:
+                prev_epoch, best_val_metric = load(algorithm, save_path, device=config.device)
+                epoch_offset = prev_epoch + 1
+                logger.write(f'Resuming from epoch {epoch_offset} with best val metric {best_val_metric}')
+                resume_success = True
+            except FileNotFoundError:
+                pass
+        if resume_success == False:
+            epoch_offset=0
+            best_val_metric=None
+
+        train(
+            algorithm=algorithm,
+            datasets=datasets,
+            general_logger=logger,
+            config=config,
+            epoch_offset=epoch_offset,
+            best_val_metric=best_val_metric,
+            unlabeled_dataset=unlabeled_dataset,
+        )
+    else:
+        if config.eval_epoch is None:
+            eval_model_path = model_prefix + 'epoch:best_model.pth'
+        else:
+            eval_model_path = model_prefix +  f'epoch:{config.eval_epoch}_model.pth'
+        best_epoch, best_val_metric = load(algorithm, eval_model_path, device=config.device)
+        if config.eval_epoch is None:
+            epoch = best_epoch
+        else:
+            epoch = config.eval_epoch
+        if epoch == best_epoch:
+            is_best = True
+        evaluate(
+            algorithm=algorithm,
+            datasets=datasets,
+            epoch=epoch,
+            general_logger=logger,
+            config=config,
+            is_best=is_best)
+
+    if config.use_wandb:
+        wandb.finish()
+    logger.close()
+    for split in datasets:
+        datasets[split]['eval_logger'].close()
+        datasets[split]['algo_logger'].close()
+
+if __name__=='__main__':
+    main()