<<<<<<< HEAD
from transformers import get_linear_schedule_with_warmup
from torch.optim.lr_scheduler import LambdaLR, ReduceLROnPlateau, StepLR, CosineAnnealingLR
=======
from transformers import (get_linear_schedule_with_warmup,
                          get_cosine_schedule_with_warmup)
from torch.optim.lr_scheduler import ReduceLROnPlateau, StepLR, MultiStepLR
>>>>>>> bc6e3e84

def initialize_scheduler(config, optimizer, n_train_steps):
    # construct schedulers
    if config.scheduler is None:
        return None
    elif config.scheduler == 'linear_schedule_with_warmup':
        scheduler = get_linear_schedule_with_warmup(
            optimizer,
            num_training_steps=n_train_steps,
            **config.scheduler_kwargs)
        step_every_batch = True
        use_metric = False
    elif config.scheduler == 'cosine_schedule_with_warmup':
        scheduler = get_cosine_schedule_with_warmup(
            optimizer,
            num_training_steps=n_train_steps,
            **config.scheduler_kwargs)
        step_every_batch = True
        use_metric = False
    elif config.scheduler=='ReduceLROnPlateau':
        assert config.scheduler_metric_name, f'scheduler metric must be specified for {config.scheduler}'
        scheduler = ReduceLROnPlateau(
            optimizer,
            **config.scheduler_kwargs)
        step_every_batch = False
        use_metric = True
    elif config.scheduler == 'StepLR':
        scheduler = StepLR(optimizer, **config.scheduler_kwargs)
        step_every_batch = False
        use_metric = False
<<<<<<< HEAD
    elif config.scheduler == 'FixMatchLR':
        scheduler = LambdaLR(
            optimizer,
            lambda x: (1.0 + 10 * float(x) / n_train_steps) ** -0.75
        )
        step_every_batch = True
        use_metric = False
    elif config.scheduler == 'CosineLR':
        scheduler = CosineAnnealingLR(
            optimizer,
            n_train_steps,
            config.scheduler_kwargs['min_lr'] * config.lr
        )
        step_every_batch = True
=======
    elif config.scheduler == 'MultiStepLR':
        scheduler = MultiStepLR(optimizer, **config.scheduler_kwargs)
        step_every_batch = False
>>>>>>> bc6e3e84
        use_metric = False
    else:
        raise ValueError(f'Scheduler: {config.scheduler} not supported.')

    # add an step_every_batch field
    scheduler.step_every_batch = step_every_batch
    scheduler.use_metric = use_metric
    return scheduler

def step_scheduler(scheduler, metric=None):
    if isinstance(scheduler, ReduceLROnPlateau):
        assert metric is not None
        scheduler.step(metric)
    else:
        scheduler.step()<|MERGE_RESOLUTION|>--- conflicted
+++ resolved
@@ -1,11 +1,5 @@
-<<<<<<< HEAD
-from transformers import get_linear_schedule_with_warmup
-from torch.optim.lr_scheduler import LambdaLR, ReduceLROnPlateau, StepLR, CosineAnnealingLR
-=======
-from transformers import (get_linear_schedule_with_warmup,
-                          get_cosine_schedule_with_warmup)
-from torch.optim.lr_scheduler import ReduceLROnPlateau, StepLR, MultiStepLR
->>>>>>> bc6e3e84
+from transformers import get_linear_schedule_with_warmup, get_cosine_schedule_with_warmup
+from torch.optim.lr_scheduler import LambdaLR, ReduceLROnPlateau, StepLR, CosineAnnealingLR, MultiStepLR
 
 def initialize_scheduler(config, optimizer, n_train_steps):
     # construct schedulers
@@ -36,7 +30,6 @@
         scheduler = StepLR(optimizer, **config.scheduler_kwargs)
         step_every_batch = False
         use_metric = False
-<<<<<<< HEAD
     elif config.scheduler == 'FixMatchLR':
         scheduler = LambdaLR(
             optimizer,
@@ -51,11 +44,9 @@
             config.scheduler_kwargs['min_lr'] * config.lr
         )
         step_every_batch = True
-=======
     elif config.scheduler == 'MultiStepLR':
         scheduler = MultiStepLR(optimizer, **config.scheduler_kwargs)
         step_every_batch = False
->>>>>>> bc6e3e84
         use_metric = False
     else:
         raise ValueError(f'Scheduler: {config.scheduler} not supported.')
