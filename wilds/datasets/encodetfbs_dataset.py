import os, time
import torch
import pandas as pd
import numpy as np
import pyBigWig
from wilds.datasets.wilds_dataset import WILDSDataset
from wilds.common.grouper import CombinatorialGrouper
from wilds.common.metrics.all_metrics import MultiTaskAveragePrecision

class EncodeTFBSDataset(WILDSDataset):
    """
    ENCODE-DREAM-wilds dataset of transcription factor binding sites.
    This is a subset of the dataset from the ENCODE-DREAM in vivo Transcription Factor Binding Site Prediction Challenge.

    Input (x):
        12800-base-pair regions of sequence with a quantified chromatin accessibility readout.

    Label (y):
        y is a 128-bit vector, with each element y_i indicating the binding status of a 200bp window. It is 1 if this 200bp region is bound by the transcription factor, and 0 otherwise. If the window x starts at coordinate sc, y_i is the label of the window starting at coordinate (sc+3200)+(50*i).

    Metadata:
        Each sequence is annotated with the celltype of origin (a string) and the chromosome of origin (a string).

    Website:
        https://www.synapse.org/#!Synapse:syn6131484
    """

    _dataset_name = 'encode-tfbs'
    _versions_dict = {
        '1.0': {
            'download_url': 'https://worksheets.codalab.org/rest/bundles/0x7efd626149d648f699d9e686d7aa81a9/contents/blob/',
            'compressed_size': None}}

    def __init__(self, version=None, root_dir='data', download=False, split_scheme='official'):
        itime = time.time()
        self._version = version
        self._data_dir = self.initialize_data_dir(root_dir, download)
        self._y_size = 128
        self._transcription_factor = 'MAX'

        # Read in metadata and labels
        self._metadata_df = pd.read_csv(
            self._data_dir + '/labels/{}/metadata_df.bed'.format(self._transcription_factor),
            sep='\t', header=None,
            index_col=None, names=['chr', 'start', 'stop', 'celltype']
        )
        self._y_array = torch.tensor(np.load(
            self._data_dir + '/labels/{}/metadata_y.npy'.format(self._transcription_factor)))

        # ~10% of the dataset has ambiguous labels
        # i.e., we can't tell if there is a binding event or not.
        # This typically happens at the flanking regions of peaks.
        # For our purposes, we will ignore these ambiguous labels during training and eval.
        self.y_array[self.y_array == 0.5] = float('nan')

        # Construct splits
        train_chroms = ['chr3', 'chr4', 'chr5', 'chr6', 'chr7', 'chr10', 'chr12', 'chr13', 'chr14', 'chr15', 'chr16', 'chr17', 'chr18', 'chr19', 'chr20', 'chr22', 'chrX']
        val_chroms = ['chr2', 'chr9', 'chr11']
        test_chroms = ['chr1', 'chr8', 'chr21']
        train_celltypes = ['H1-hESC', 'HCT116', 'HeLa-S3', 'HepG2', 'K562']
        val_celltype = ['A549']
        test_celltype = ['GM12878']
        self._split_scheme = split_scheme
        if self._split_scheme == 'official':
            splits = {
                'train': {
                    'chroms': train_chroms,
                    'celltypes': train_celltypes
                },
                'id_val': {
                    'chroms': val_chroms,
                    'celltypes': train_celltypes
                },
                'val': {
                    'chroms': val_chroms,
                    'celltypes': val_celltype
                },
                'test': {
                    'chroms': test_chroms,
                    'celltypes': test_celltype
                },
            }
            self._split_dict = {
                'train': 0,
                'val': 1,
                'test': 2,
                'id_val': 3,
            }
            self._split_names = {
                'train': 'Train',
                'val': 'Validation (OOD)',
                'test': 'Test',
                'id_val': 'Validation (ID)',
            }
        elif self._split_scheme == 'in-dist':
            splits = {
                'train': {
                    'chroms': train_chroms,
                    'celltypes': test_celltype,
                },
                'val': {
                    'chroms': val_chroms,
                    'celltypes': test_celltype
                },
                'test': {
                    'chroms': test_chroms,
                    'celltypes': test_celltype
                },
            }
            self._split_dict = {
                'train': 0,
                'val': 1,
                'test': 2,
            }
            self._split_names = {
                'train': 'Train',
                'val': 'Validation (OOD)',
                'test': 'Test',
            }
        else:
            raise ValueError(f'Split scheme {self._split_scheme} not recognized')

        self._split_array = -1 * np.ones(self._metadata_df.shape[0]).astype(int)
        for split, d in splits.items():
            chrom_mask = np.isin(self._metadata_df['chr'], d['chroms'])
            celltype_mask = np.isin(self._metadata_df['celltype'], d['celltypes'])
            self._split_array[chrom_mask & celltype_mask] = self._split_dict[split]

        indices_to_keep = (self._split_array != -1)
        # Remove all-zero sequences from training.
<<<<<<< HEAD
        train_msk = (self._split_array == self._split_dict['train'])
        allzeroes_msk = (self._y_array.sum(axis=1) == 0).numpy()
        indices_to_keep = indices_to_keep & ~(train_msk & allzeroes_msk)

=======
        remove_allnegative = True
        if remove_allnegative:
            train_msk = (self._split_array == self._split_dict['train'])
            allzeroes_msk = (self._y_array.sum(axis=1) == 0).numpy()
            indices_to_keep = indices_to_keep & ~(train_msk & allzeroes_msk)
        # Subsample the testing and validation indices
        val_msk = (self._split_array == self._split_dict['val'])
        test_msk = (self._split_array == self._split_dict['test'])
        idval_msk = (self._split_array == self._split_dict['id_val'])
        subsamp_factor_id = 15
        subsamp_factor_ood = 3
        
        keep_mask_ood = np.random.binomial(1, 1.0/subsamp_factor_ood, size=len(indices_to_keep)).astype(bool)
        indices_to_keep = indices_to_keep & ~(~keep_mask_ood & val_msk)
        indices_to_keep = indices_to_keep & ~(~keep_mask_ood & test_msk)
        
        keep_mask_id = np.random.binomial(1, 1.0/subsamp_factor_id, size=len(indices_to_keep)).astype(bool)
        indices_to_keep = indices_to_keep & ~(~keep_mask_id & idval_msk)
        
>>>>>>> f9276904
        self._metadata_df = self._metadata_df[indices_to_keep]
        self._split_array = self._split_array[indices_to_keep]
        self._y_array = self._y_array[indices_to_keep]

        self._all_chroms = sorted(list({chrom for _, d in splits.items() for chrom in d['chroms']}))
        self._all_celltypes = sorted(list({chrom for _, d in splits.items() for chrom in d['celltypes']}))

        # Load sequence into memory
        sequence_filename = os.path.join(self._data_dir, 'sequence.npz')
        seq_arr = np.load(sequence_filename)
        self._seq_bp = {}
        for chrom in self._all_chroms:
            self._seq_bp[chrom] = seq_arr[chrom]
            print(chrom, time.time() - itime)
        del seq_arr

        # Set up file handles for DNase features
        self._dnase_allcelltypes = {}
        for ct in self._all_celltypes:
            dnase_bw_path = os.path.join(self._data_dir, 'DNase/{}.bigwig'.format(ct))
            self._dnase_allcelltypes[ct] = pyBigWig.open(dnase_bw_path)

        # Set up metadata fields, map, array
        self._metadata_fields = ['chr', 'celltype']
        self._metadata_map = {}
        self._metadata_map['chr'] = self._all_chroms
        self._metadata_map['celltype'] = self._all_celltypes
        chr_ints = self._metadata_df['chr'].replace(dict( [(y, x) for x, y in enumerate(self._metadata_map['chr'])] )).values
        celltype_ints = self._metadata_df['celltype'].replace(dict( [(y, x) for x, y in enumerate(self._metadata_map['celltype'])] )).values
        self._metadata_array = torch.stack(
            (torch.LongTensor(chr_ints),
             torch.LongTensor(celltype_ints)
            ),
            dim=1)

        self._eval_grouper = CombinatorialGrouper(
            dataset=self,
            groupby_fields=['celltype'])

        self._metric = MultiTaskAveragePrecision()

        super().__init__(root_dir, download, split_scheme)

    def get_input(self, idx, window_size=12800):
        """
        Returns x for a given idx in metadata_array, which has been filtered to only take windows with the desired stride.
        Computes this from:
        (1) sequence features in self._seq_bp
        (2) DNase bigwig file handles in self._dnase_allcelltypes
        (3) Metadata for the index (location along the genome with 6400bp window width)
        (4) Window_size, the length of sequence returned (centered on the 6400bp region in (3))
        """
        this_metadata = self._metadata_df.iloc[idx, :]
        chrom = this_metadata['chr']
        interval_start = this_metadata['start'] - int(window_size/4)
        interval_end = interval_start + window_size
        seq_this = self._seq_bp[this_metadata['chr']][interval_start:interval_end]
        dnase_bw = self._dnase_allcelltypes[this_metadata['celltype']]
        try:
            dnase_this = dnase_bw.values(chrom, interval_start, interval_end, numpy=True)
        except RuntimeError:
            print("error", chrom, interval_start, interval_end)

        assert(np.isnan(seq_this).sum() == 0)
        assert(np.isnan(dnase_this).sum() == 0)
        return torch.tensor(np.column_stack(
            [seq_this,
             dnase_this]
        ).T)

    def eval(self, y_pred, y_true, metadata):
        return self.standard_group_eval(
            self._metric,
            self._eval_grouper,
            y_pred, y_true, metadata)<|MERGE_RESOLUTION|>--- conflicted
+++ resolved
@@ -4,6 +4,7 @@
 import numpy as np
 import pyBigWig
 from wilds.datasets.wilds_dataset import WILDSDataset
+from wilds.common.utils import subsample_idxs
 from wilds.common.grouper import CombinatorialGrouper
 from wilds.common.metrics.all_metrics import MultiTaskAveragePrecision
 
@@ -126,37 +127,32 @@
             celltype_mask = np.isin(self._metadata_df['celltype'], d['celltypes'])
             self._split_array[chrom_mask & celltype_mask] = self._split_dict[split]
 
-        indices_to_keep = (self._split_array != -1)
+        keep_mask = (self._split_array != -1)
         # Remove all-zero sequences from training.
-<<<<<<< HEAD
-        train_msk = (self._split_array == self._split_dict['train'])
-        allzeroes_msk = (self._y_array.sum(axis=1) == 0).numpy()
-        indices_to_keep = indices_to_keep & ~(train_msk & allzeroes_msk)
-
-=======
         remove_allnegative = True
         if remove_allnegative:
-            train_msk = (self._split_array == self._split_dict['train'])
-            allzeroes_msk = (self._y_array.sum(axis=1) == 0).numpy()
-            indices_to_keep = indices_to_keep & ~(train_msk & allzeroes_msk)
+            train_mask = (self._split_array == self._split_dict['train'])
+            allzeroes_mask = (self._y_array.sum(axis=1) == 0).numpy()
+            keep_mask = keep_mask & ~(train_mask & allzeroes_mask)
+
         # Subsample the testing and validation indices
-        val_msk = (self._split_array == self._split_dict['val'])
-        test_msk = (self._split_array == self._split_dict['test'])
-        idval_msk = (self._split_array == self._split_dict['id_val'])
-        subsamp_factor_id = 15
-        subsamp_factor_ood = 3
-        
-        keep_mask_ood = np.random.binomial(1, 1.0/subsamp_factor_ood, size=len(indices_to_keep)).astype(bool)
-        indices_to_keep = indices_to_keep & ~(~keep_mask_ood & val_msk)
-        indices_to_keep = indices_to_keep & ~(~keep_mask_ood & test_msk)
-        
-        keep_mask_id = np.random.binomial(1, 1.0/subsamp_factor_id, size=len(indices_to_keep)).astype(bool)
-        indices_to_keep = indices_to_keep & ~(~keep_mask_id & idval_msk)
-        
->>>>>>> f9276904
-        self._metadata_df = self._metadata_df[indices_to_keep]
-        self._split_array = self._split_array[indices_to_keep]
-        self._y_array = self._y_array[indices_to_keep]
+        # For the OOD splits (val and test), we subsample by a factor of 3
+        # For the id_val split if it exists, we subsample by a factor of 15
+        for subsample_seed, (split, subsample_factor) in enumerate(
+            [('val', 3), ('test', 3), ('id_val', 15)]):
+            if split not in self._split_dict: continue
+            split_mask = (self._split_array == self._split_dict[split])
+            split_idxs = np.arange(len(self._split_array))[split_mask]
+            idxs_to_remove = subsample_idxs(
+                split_idxs,
+                num=len(split_idxs) // subsample_factor,
+                seed=subsample_seed,
+                take_rest=True)
+            keep_mask[idxs_to_remove] = False
+
+        self._metadata_df = self._metadata_df[keep_mask]
+        self._split_array = self._split_array[keep_mask]
+        self._y_array = self._y_array[keep_mask]
 
         self._all_chroms = sorted(list({chrom for _, d in splits.items() for chrom in d['chroms']}))
         self._all_celltypes = sorted(list({chrom for _, d in splits.items() for chrom in d['celltypes']}))
