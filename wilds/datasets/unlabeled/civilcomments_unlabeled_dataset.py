--- conflicted
+++ resolved
@@ -101,11 +101,7 @@
                     len(self._metadata_df),
                     len(self._identity_vars) + len(self._auxiliary_vars)
                 ) * 2,
-<<<<<<< HEAD
-                torch.LongTensor(self._metadata_df['toxicity'].values >= 0.5)
-=======
                 torch.LongTensor(self._metadata_df['toxicity'].values >= 0.5).unsqueeze(dim=-1)
->>>>>>> 22b2e258
             ),
             axis=1
         )
